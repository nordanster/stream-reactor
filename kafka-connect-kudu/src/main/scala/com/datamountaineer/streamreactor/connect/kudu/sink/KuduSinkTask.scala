--- conflicted
+++ resolved
@@ -36,7 +36,6 @@
   * stream-reactor
   */
 class KuduSinkTask extends SinkTask with StrictLogging {
-<<<<<<< HEAD
   private var writer : Option[KuduWriter] = None
   private val counter = mutable.Map.empty[String, Long]
   private val timer = new Timer()
@@ -49,9 +48,6 @@
     counter.foreach( { case (k,v) => logger.info(s"Delivered $v records for $k.") })
     counter.empty
   }
-=======
-  private var writer: Option[KuduWriter] = None
->>>>>>> 1d305ffa
 
   /**
     * Parse the configurations and setup the writer
