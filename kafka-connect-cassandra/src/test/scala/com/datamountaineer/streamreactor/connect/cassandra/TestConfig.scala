--- conflicted
+++ resolved
@@ -57,12 +57,9 @@
   val TABLE4 = "table4"
   val TOPIC4 =  "topic4"
   val TABLE5 = "table5"
-<<<<<<< HEAD
-
-=======
+
   val TTL = 100000
-  
->>>>>>> 9e330938
+
   val USERNAME = "cassandra"
   val PASSWD = "cassandra"
   val TRUST_STORE_PATH = System.getProperty("truststore")
@@ -121,7 +118,7 @@
   def getCassandraConfigSinkPropsTTL = {
     Map(
       CassandraConfigConstants.CONTACT_POINTS -> CONTACT_POINT,
-      CassandraConfigConstants.KEY_SPACE -> CASSANDRA_KEYSPACE,
+      CassandraConfigConstants.KEY_SPACE -> CASSANDRA_SINK_KEYSPACE,
       CassandraConfigConstants.USERNAME -> USERNAME,
       CassandraConfigConstants.PASSWD -> PASSWD,
       CassandraConfigConstants.SINK_KCQL -> QUERY_ALL_TTL
